/**
 * decorators.ts
 * 
 * Decorators for providing and injecting dependencies via an `Injector`.
 * 
 * @author Donald Isaac
 * @license MIT
 */
import 'reflect-metadata';
import { InjectorToken, Type } from './di';
import { Injector } from './injector';

export type PropertyOrClassDecorator = (target: Object, propertyKey?: string | symbol) => void;

// TODO: This token isn't ever used. Should it be implemented or removed?
export function Injectable(token?: InjectorToken<any>): ClassDecorator {
  return function (target: Function): void {
    if (!token)
      token = target as Type<any>;

    Reflect.defineMetadata('di:token', token, target);
  };
}

export interface InjectOptions {
  providedIn?: Injector;
}
export interface InjectPropOptions<T> {
  token?: InjectorToken<T>;
  providedIn?: Injector;
}

// export function Inject(): ClassDecorator {
//   return function (target: Function): void {
//     // empty
//   };
// }
<<<<<<< HEAD
export function Inject(opts: InjectPropOptions): PropertyOrClassDecorator {
=======
// export function Inject<T>(token: InjectorToken<T>): PropertyOrClassDecorator;
// export function Inject<T>(token: InjectPropOptions<T>): PropertyOrClassDecorator;
// export function Inject<T>(opts: InjectorToken<T> | InjectPropOptions<T>): PropertyOrClassDecorator {
//   return function (target: Object | Function, key?: string | symbol): void {
//     if (key) { // key exists iff Inject is used as a property decorator
//       let { token, providedIn } = opts;

//       if (!token)
//         token = Reflect.getMetadata('design:type', target, key);

//       if (providedIn) {
//         let dependency = ((opts.providedIn) as Injector).resolve<any, any>(token as InjectorToken<any>)[0];

//         Object.defineProperty(target, key, {
//           value: dependency
//         });
//       }
//     } else {
//       // TODO
//     }
//   };
// }


export function Inject<T>(): PropertyOrClassDecorator;
export function Inject<T>(token: InjectorToken<T>): PropertyOrClassDecorator;
export function Inject<T>(providedIn: Injector): PropertyOrClassDecorator;
export function Inject<T>(opts: InjectPropOptions<T>): PropertyOrClassDecorator;
export function Inject<T>(arg?: any): PropertyOrClassDecorator {
  let token: InjectorToken<T>;
  let injector: Injector;

  if (!arg) {                                     // No param provided
    injector = Injector.GlobalInjector;
  } else if (arg.token || arg.providedIn) {       // InjectPropOptions provided
    token = arg.token;
    injector = arg.providedIn || Injector.GlobalInjector;
  } else if(arg instanceof Injector) {            // Injector only provided
    injector = arg as Injector;
  } else {
    token = arg as InjectorToken<T>;              // InjectorToken only provided
    injector = Injector.GlobalInjector;
  }

>>>>>>> a50f5eeb
  return function (target: Object | Function, key?: string | symbol): void {
    if (key) { // key exists iff Inject is used as a property decorator
      token = token || Reflect.getMetadata('design:type', target, key);

      if (!token) // No token provided AND no token could be resolved
        throw new Error(`Unable to resolve InjectorToken for property ${String(key)}`);

      let dependency = injector.get(token);

<<<<<<< HEAD
        Object.defineProperty(target, key, {
          value: dependency
        });
      }
    } else {

=======
      Object.defineProperty(target, key, {
        value: dependency
      });
    } else { // No key means that this is a class decorator
      // TODO
>>>>>>> a50f5eeb
    }
  };
}<|MERGE_RESOLUTION|>--- conflicted
+++ resolved
@@ -1,8 +1,8 @@
 /**
  * decorators.ts
- * 
+ *
  * Decorators for providing and injecting dependencies via an `Injector`.
- * 
+ *
  * @author Donald Isaac
  * @license MIT
  */
@@ -35,9 +35,6 @@
 //     // empty
 //   };
 // }
-<<<<<<< HEAD
-export function Inject(opts: InjectPropOptions): PropertyOrClassDecorator {
-=======
 // export function Inject<T>(token: InjectorToken<T>): PropertyOrClassDecorator;
 // export function Inject<T>(token: InjectPropOptions<T>): PropertyOrClassDecorator;
 // export function Inject<T>(opts: InjectorToken<T> | InjectPropOptions<T>): PropertyOrClassDecorator {
@@ -82,7 +79,6 @@
     injector = Injector.GlobalInjector;
   }
 
->>>>>>> a50f5eeb
   return function (target: Object | Function, key?: string | symbol): void {
     if (key) { // key exists iff Inject is used as a property decorator
       token = token || Reflect.getMetadata('design:type', target, key);
@@ -92,20 +88,11 @@
 
       let dependency = injector.get(token);
 
-<<<<<<< HEAD
-        Object.defineProperty(target, key, {
-          value: dependency
-        });
-      }
-    } else {
-
-=======
       Object.defineProperty(target, key, {
         value: dependency
       });
     } else { // No key means that this is a class decorator
       // TODO
->>>>>>> a50f5eeb
     }
   };
 }